--- conflicted
+++ resolved
@@ -14,8 +14,7 @@
 
     def download 
       return true if File.exists? download_filename
-<<<<<<< HEAD
-
+      
       csd = Chef::Knife::CookbookSiteDownload.new([name, latest_constrained_version.to_s, "--file", download_filename])
       csd.run
 
@@ -23,24 +22,13 @@
     end
 
     # TODO: Clean up download repetition functionality here, in #download and the associated test.
-    def unpack do_download = true
-      return true if File.exists? unpacked_cookbook_path
-      download if do_download
-=======
-      Remy.ui.info "Downloading #{@name} to #{DOWNLOAD_LOCATION}"
-      download_command = "knife cookbook site download #{name}"
-      download_command << " #{latest_constrained_version}"
-      `#{download_command} --file #{download_filename}`
-    end
-
-    def unpack(location = unpacked_cookbook_path)
+    def unpack(location = unpacked_cookbook_path, do_download = true)
       # TODO: jk: For the final move to the cookbooks dir, copy the
       # already unpacked directory from /tmp. We had to unpack it
       # there to read dependencies anyway. No sense burning time
       # reinflating the archive.
       self.clean(File.join(location, @name))
-      download
->>>>>>> b25dd66e
+      download if do_download
       fname = download_filename
       if File.exists? fname
         Remy.ui.info "Unpacking #{@name} to #{location}"
@@ -89,14 +77,9 @@
       File.open(File.join(unpacked_cookbook_path, @name, 'metadata.rb')).read
     end
 
-<<<<<<< HEAD
-    def clean
-      FileUtils.rm_rf unpacked_cookbook_path
-      FileUtils.rm_f download_filename
-=======
     def clean(location = unpacked_cookbook_path)
       FileUtils.rm_rf location
->>>>>>> b25dd66e
+      FileUtils.rm_f download_filename
     end
 
     def == other
