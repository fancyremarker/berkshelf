require 'chozo/config'

module Berkshelf
  # @author Justin Campbell <justin.campbell@riotgames.com>
  # @author Jamie Winsor <reset@riotgames.com>
  class Config < Chozo::Config::JSON
    FILENAME = "config.json".freeze

    class << self
      # @return [String]
      def path
        @path || File.join(Berkshelf.berkshelf_path, FILENAME)
      end

      # @param [String] new_path
      def path=(new_path)
        @path = File.expand_path(new_path)
      end

      # @return [String, nil]
<<<<<<< HEAD
      def chef_config_path
        @chef_config_path ||= begin
          possibles = []

          # (mostly for testing purposes)
          possibles << ENV['BERKSHELF_CHEF_CONFIG'] if ENV['BERKSHELF_CHEF_CONFIG']

          # $KNIFE_HOME/knife.rb
          possibles << File.join(ENV['KNIFE_HOME'], 'knife.rb') if ENV['KNIFE_HOME']

          # $PWD/knife.rb
          possibles << File.join(working_dir, 'knife.rb') if working_dir

          # Ascending search for .chef directory siblings
          Pathname.new(working_dir).ascend do |file|
            sibling_chef = File.join(file, '.chef')
            possibles << File.join(sibling_chef, 'knife.rb')
          end if working_dir

          # $HOME/.chef/knife.rb
          possibles << File.join(ENV['HOME'], '.chef', 'knife.rb') if ENV['HOME']

          # Remove any nil values that may have snuck in
          possibles.compact!

          location = possibles.find { |loc| File.exists?(File.expand_path(loc)) }

          File.expand_path(location)
        end
      end

      # @param [String] value
      def chef_config_path=(value)
        @chef_config = nil
        @chef_config_path = value
      end

      # @return [Chef::Config]
      def chef_config
        @chef_config ||= begin
          Chef::Config.from_file(File.expand_path(chef_config_path))
          Chef::Config
        rescue
          Chef::Config
        end
      end

      # @return [String, nil]
=======
>>>>>>> e72842a8
      #   the contents of the file
      def file
        File.read(path) if File.exists?(path)
      end

      # Instantiate and return or just return the currently instantiated Berkshelf
      # configuration
      #
      # @return [Config]
      def instance
        @instance ||= if file
          from_json file
        else
          new
        end
      end

      # Reload the currently instantiated Berkshelf configuration
      #
      # @return [Config]
      def reload
        @instance = nil
        self.instance
      end

      private

        def working_dir
          ENV['PWD'] || Dir.pwd
        end
    end

    # @param [String] path
    # @param [Hash] options
    #   @see {Chozo::Config::JSON}
    def initialize(path = self.class.path, options = {})
      super(path, options)
    end

    attribute 'chef.chef_server_url',
      type: String,
      default: Berkshelf::Chef::Config.instance[:chef_server_url]
    attribute 'chef.validation_client_name',
      type: String,
      default: Berkshelf::Chef::Config.instance[:validation_client_name]
    attribute 'chef.validation_key_path',
      type: String,
      default: Berkshelf::Chef::Config.instance[:validation_key]
    attribute 'chef.client_key',
      type: String,
      default: Berkshelf::Chef::Config.instance[:client_key]
    attribute 'chef.node_name',
      type: String,
      default: Berkshelf::Chef::Config.instance[:node_name]
    attribute 'cookbook.copyright',
      type: String,
      default: Berkshelf::Chef::Config.instance[:cookbook_copyright]
    attribute 'cookbook.email',
      type: String,
      default: Berkshelf::Chef::Config.instance[:cookbook_email]
    attribute 'cookbook.license',
      type: String,
      default: Berkshelf::Chef::Config.instance[:cookbook_license]
    attribute 'vagrant.vm.box',
      type: String,
      default: 'Berkshelf-CentOS-6.3-x86_64-minimal',
      required: true
    attribute 'vagrant.vm.box_url',
      type: String,
      default: 'https://dl.dropbox.com/u/31081437/Berkshelf-CentOS-6.3-x86_64-minimal.box',
      required: true
    attribute 'vagrant.vm.forward_port',
      type: Hash,
      default: Hash.new
    attribute 'vagrant.vm.network.bridged',
      type: Boolean,
      default: false
    attribute 'vagrant.vm.network.hostonly',
      type: String,
      default: '33.33.33.10'
    attribute 'vagrant.vm.provision',
      type: String,
      default: 'chef_solo'
    attribute 'ssl.verify',
      type: Boolean,
      default: true,
      required: true
  end
end<|MERGE_RESOLUTION|>--- conflicted
+++ resolved
@@ -18,57 +18,6 @@
       end
 
       # @return [String, nil]
-<<<<<<< HEAD
-      def chef_config_path
-        @chef_config_path ||= begin
-          possibles = []
-
-          # (mostly for testing purposes)
-          possibles << ENV['BERKSHELF_CHEF_CONFIG'] if ENV['BERKSHELF_CHEF_CONFIG']
-
-          # $KNIFE_HOME/knife.rb
-          possibles << File.join(ENV['KNIFE_HOME'], 'knife.rb') if ENV['KNIFE_HOME']
-
-          # $PWD/knife.rb
-          possibles << File.join(working_dir, 'knife.rb') if working_dir
-
-          # Ascending search for .chef directory siblings
-          Pathname.new(working_dir).ascend do |file|
-            sibling_chef = File.join(file, '.chef')
-            possibles << File.join(sibling_chef, 'knife.rb')
-          end if working_dir
-
-          # $HOME/.chef/knife.rb
-          possibles << File.join(ENV['HOME'], '.chef', 'knife.rb') if ENV['HOME']
-
-          # Remove any nil values that may have snuck in
-          possibles.compact!
-
-          location = possibles.find { |loc| File.exists?(File.expand_path(loc)) }
-
-          File.expand_path(location)
-        end
-      end
-
-      # @param [String] value
-      def chef_config_path=(value)
-        @chef_config = nil
-        @chef_config_path = value
-      end
-
-      # @return [Chef::Config]
-      def chef_config
-        @chef_config ||= begin
-          Chef::Config.from_file(File.expand_path(chef_config_path))
-          Chef::Config
-        rescue
-          Chef::Config
-        end
-      end
-
-      # @return [String, nil]
-=======
->>>>>>> e72842a8
       #   the contents of the file
       def file
         File.read(path) if File.exists?(path)
